<<<<<<< HEAD
from typing import List, Callable, Dict
from urllib.parse import unquote
=======
from typing import List, Callable, Optional
>>>>>>> 551da977

from common.general import format_tags
from common.statistic import Stat
from common.request import Token
from .adapter import AdapterSpec, RequestState, ADAPT_LANGUAGE_MODELING
from .metric import Metric
from .metric_service import MetricService
from proxy.tokenizer.auto_token_counter import AutoTokenCounter
from proxy.tokenizer.token_counter import TokenCounter


def exact_match(gold: str, pred: str) -> float:
    return 1 if gold == pred else 0


def get_num_bytes(tokens: List[Token]) -> int:
    """Compute the byte length of the input tokens"""
    num_bytes = 0
    for token in tokens:
        if token.text.startswith("bytes:"):
            num_bytes += token.text.count("\\x")
        else:
            num_bytes += len(bytes(token.text, encoding="utf-8"))
    return num_bytes


def convert_tokens_to_text(tokens: List[Token]) -> List[Dict]:
    # Note: sometimes multiple tokens correspond to one character, for example:
    # ["bytes:\xe2\x80", "bytes:\x99"] => ’
    # For these, we keep these in the buffer and collapse them, and concatenate the entries.
    groups = []
    i = 0
    while i < len(tokens):
        # Aggregate consecutive tokens while they're "bytes:..."
        group: Dict = {"tokens": []}
        if tokens[i].text.startswith("bytes:"):
            bytestring = ""
            while i < len(tokens) and tokens[i].text.startswith("bytes:"):
                group["tokens"].append(tokens[i])
                # Extract part after : (e.g., \xe2\x80)
                bytestring += tokens[i].text.split(":")[1]
                i += 1
            # Convert to encoded URI (e.g., %e2%80%99) and decode
            group["text"] = unquote(bytestring.replace("\\x", "%"))
        else:
            group["tokens"].append(tokens[i])
            group["text"] = tokens[i].text
            i += 1
        groups.append(group)
    return groups


def iou_set_match(gold: str, pred: str) -> float:
    """Compute the intersection over union of the gold and pred sets"""
    pred = pred.split("\n")[0]
    if gold == "Nothing.":
        return float(pred == "Nothing.")
    pred = pred.replace(".", "")
    gold = gold.replace(".", "")
    gold_set = set(gold.split(" is ")[-1].split(" and "))
    pred_set = set(pred.split(" is ")[-1].split(" and "))
    return len(gold_set.intersection(pred_set)) / len(gold_set.union(pred_set))


def exact_set_match(gold: str, pred: str) -> float:
    """Compute whether the sets generated exactly match"""
    pred = pred.split("\n")[0]
    if gold == "Nothing.":
        return float(pred == "Nothing.")
    pred = pred.replace(".", "")
    gold = gold.replace(".", "")
    gold_set = set(gold.split(" is ")[-1].split(" and "))
    pred_set = set(pred.split(" is ")[-1].split(" and "))
    return float(gold_set == pred_set)


class BasicMetric(Metric):
    """
    Defines basic metrics which don't require domain knowledge.  This should be
    fairly comprehensive already and we should try to use this as much as possible.
    If we need a different variant, try to generalize this or factor things out.
    It's possible we don't need to subclass this.
    `names` is a list of optional metrics to be specified by the user. Currently only `exact_match` is supported.
    """

    def __init__(self, names: List[str], group_tags: Optional[List[str]] = None):
        self.names: List[str] = names
        self.group_tags: List[str] = group_tags if group_tags else []
        self.token_counter: TokenCounter = AutoTokenCounter()

    def compute_reference_metrics(
        self, adapter_spec: AdapterSpec, request_state: RequestState, metric_service: MetricService
    ) -> List[Stat]:
        """
        Setup:
        - Gold (correct references): G1 ... Gm
        - Predictions (completions): P1 ... Pk

        For each pair (G, P), we can define a ${score} (e.g., exact match, F1, BLEU).

        We define the following stats:
        - ${score}: max_i score(Gi, P1)
        - ${score}@k: max_{i,j} score(Gi, Pj)
        """

        def compute_metrics_helper(
            name: str, score_func: Callable[[str, str], float], tag: Optional[str] = None
        ) -> List[Stat]:
            score_1 = max(score_func(gold, preds[0]) for gold in golds)
            score_k = max(score_func(gold, pred) for gold in golds for pred in preds)

            group: str = format_tags([tag]) if tag else ""
            # TODO: clean this up once we have MetricNames
            #       https://github.com/stanford-crfm/benchmarking/issues/125
            return [
                Stat(f"{group + '_' if group else ''}{name}").add(score_1),
                Stat(f"{group + '_' if group else ''}{name}@{adapter_spec.num_outputs}").add(score_k),
            ]

        # maps each string metric name to its associated function
        metric_fn_mapping = {
            "exact_match": exact_match,
            "exact_set_match": exact_set_match,
            "iou_set_match": iou_set_match,
        }

        reference_metrics = []
        for metric_name in self.names:
            if metric_name in metric_fn_mapping:
                # Gold outputs
                golds = [reference.output for reference in request_state.instance.references if reference.is_correct]
                assert len(golds) > 0

                # Predicted outputs
                assert request_state.result is not None
                # TODO: Sort the predictions, or take them from the top tokens of the first completion
                #       https://github.com/stanford-crfm/benchmarking/issues/42
                preds = [completion.text.strip() for completion in request_state.result.completions]

                # Apply mapping if exists (e.g., for multiple-choice questions A -> Boston, B -> New York)
                if request_state.output_mapping is not None:
                    preds = [request_state.output_mapping.get(pred) for pred in preds]
                reference_metrics.extend(compute_metrics_helper(metric_name, metric_fn_mapping[metric_name]))

                for group_tag in self.group_tags:
                    if group_tag in request_state.instance.tags:
                        reference_metrics.extend(
                            compute_metrics_helper(metric_name, metric_fn_mapping[metric_name], group_tag)
                        )
            else:
                raise NameError(f"{metric_name} is not in the list of metric functions.")
        return reference_metrics

    def compute_runtime_metrics(
        self, adapter_spec: AdapterSpec, request_state: RequestState, metric_service: MetricService
    ) -> List[Stat]:
        """Compute per-token normalized runtime"""
        assert request_state.result is not None

        runtime: float = request_state.result.request_time

        # Compute total number of tokens across completions
        num_tokens: int = sum([len(sequence.tokens) for sequence in request_state.result.completions])
        # Account for the tokens in prompt as well if echo_prompt is False
        if not request_state.request.echo_prompt:
            num_tokens_in_prompt: int = self.token_counter.tokenize_and_count(
                model=request_state.request.model, text=request_state.request.prompt
            )
            num_tokens += num_tokens_in_prompt

        return [Stat("runtime").add(runtime), Stat("normalized_runtime").add(runtime / num_tokens)]

    def compute_language_modeling_metrics(
        self, adapter_spec: AdapterSpec, request_state: RequestState, metric_service: MetricService
    ) -> List[Stat]:
        """Compute the logprob and normalization factors for the first completion"""
        assert request_state.result is not None
        sequence = request_state.result.completions[0]

        # For LM, the prompt and the response should equal
        if adapter_spec.method == ADAPT_LANGUAGE_MODELING:
            assert (
                "".join([group["text"] for group in convert_tokens_to_text(sequence.tokens)])
                == request_state.request.prompt
            )

        pred_tokens = sequence.tokens[request_state.num_conditioning_tokens :]
        logprob, num_tokens, num_bytes = (
            sum(token.logprob for token in pred_tokens),
            len(pred_tokens),
            get_num_bytes(pred_tokens),
        )

        return [Stat("logprob").add(logprob), Stat("num_tokens").add(num_tokens), Stat("num_bytes").add(num_bytes)]

    def evaluate_generation(
        self, adapter_spec: AdapterSpec, request_state: RequestState, metric_service: MetricService
    ) -> List[Stat]:
        """Compute the reference metrics and language modeling metrics"""
        metrics = []
        if len(request_state.instance.references) > 0:
            metrics.extend(self.compute_reference_metrics(adapter_spec, request_state, metric_service))

        metrics.extend(self.compute_language_modeling_metrics(adapter_spec, request_state, metric_service))
        metrics.extend(self.compute_runtime_metrics(adapter_spec, request_state, metric_service))

        # Future: add F1, BLEU, etc.
        # TODO: pass in arguments to `BasicMetric`
        #       https://github.com/stanford-crfm/benchmarking/issues/44

        return metrics

    def evaluate_references(
        self, adapter_spec: AdapterSpec, reference_request_states: List[RequestState], metric_service: MetricService
    ) -> List[Stat]:
        """
        Setup: for each reference, we have a model score (log probability) and whether it's correct.
        We define the following metrics:
        - correct_rank: if we sort references by their logprobs, what is the ranking of the first correct reference.
        """
        # TODO: https://github.com/stanford-crfm/benchmarking/issues/45
        return []<|MERGE_RESOLUTION|>--- conflicted
+++ resolved
@@ -1,9 +1,5 @@
-<<<<<<< HEAD
-from typing import List, Callable, Dict
+from typing import List, Callable, Dict, Optional
 from urllib.parse import unquote
-=======
-from typing import List, Callable, Optional
->>>>>>> 551da977
 
 from common.general import format_tags
 from common.statistic import Stat
