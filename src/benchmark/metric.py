--- conflicted
+++ resolved
@@ -139,13 +139,19 @@
         return list(global_stats.values())
 
     def evaluate_interaction(
-        self, adapter_spec: AdapterSpec, interaction_trace: InteractionTrace, metric_service: MetricService,
+        self,
+        adapter_spec: AdapterSpec,
+        interaction_trace: InteractionTrace,
+        metric_service: MetricService,
     ) -> List[Stat]:
         """Evaluate interaction scenarios using the interaction trace.  Override me!"""
         return []
 
     def evaluate_generation(
-        self, adapter_spec: AdapterSpec, request_state: RequestState, metric_service: MetricService,
+        self,
+        adapter_spec: AdapterSpec,
+        request_state: RequestState,
+        metric_service: MetricService,
     ) -> List[Stat]:
         """Evaluate free-form generation.  Override me!"""
         return []
@@ -233,11 +239,7 @@
         good_logprobs: defaultdict = defaultdict(float)
         bad_logprobs: defaultdict = defaultdict(float)
 
-<<<<<<< HEAD
         if scenario_state.request_states is not None:
-=======
-        if scenario_state.request_states:
->>>>>>> f736e9cd
             for request_state in scenario_state.request_states:
                 assert request_state.instance.id is not None and request_state.instance.sub_split is not None
                 pair_id: int = int(request_state.instance.id.lstrip("id")) // 2
@@ -252,9 +254,6 @@
                         else:
                             raise Exception(f"Unknown sub_split {sub_split}")
                         continue
-<<<<<<< HEAD
-        accuracy = sum(good_logprobs[pair_id] > bad_logprobs[pair_id] for pair_id in good_logprobs) / len(good_logprobs)
-=======
 
             accuracy = sum(good_logprobs[pair_id] > bad_logprobs[pair_id] for pair_id in good_logprobs) / len(
                 good_logprobs
@@ -262,7 +261,6 @@
         else:
             accuracy = 0
 
->>>>>>> f736e9cd
         merge_stat(trial_stats, Stat(MetricName("accuracy", split=split)).add(accuracy))
 
         for stat in trial_stats.values():
