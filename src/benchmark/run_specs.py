--- conflicted
+++ resolved
@@ -1087,20 +1087,12 @@
         num_train_trials=1,
         max_train_instances=5,
         model="ai21/j1-large",
-<<<<<<< HEAD
-        max_eval_instances=100,  # TODO : Find the number of samples to evaluate.
+        max_eval_instances=100,  # TODO: @Amelia @Ashwin @Ines - Justify
         stop_sequences=["\n", "Bob", "Jen"],
-        num_outputs=1,
-        max_tokens=50,
-        temperature=0.8,
-        interactive=True,
-=======
-        max_eval_instances=100,  # TODO: @Amelia @Ashwin @Ines - Justify
         num_outputs=1,
         max_tokens=50,  # TODO: @Amelia @Ashwin @Ines - Justify
         temperature=0.9,  # TODO: @Amelia @Ashwin @Ines - Justify
-        # TODO: @Amelia @Ashwin @Ines - Add stop sequences
->>>>>>> db3e06aa
+        interactive=True,
     )
 
     return RunSpec(
