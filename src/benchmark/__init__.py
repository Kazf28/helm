--- conflicted
+++ resolved
@@ -11,11 +11,8 @@
 from . import lpm_scenario  # noqa
 from . import copyright_scenario  # noqa
 from . import boolq_scenario  # noqa
-<<<<<<< HEAD
 from . import natural_qa_scenario  # noqa
-=======
 from . import quac_scenario  # noqa
->>>>>>> 42af4404
 from . import babi_qa_scenario  # noqa
 from . import narrativeqa_scenario  # noqa
 from . import raft_scenario  # noqa
