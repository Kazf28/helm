--- conflicted
+++ resolved
@@ -51,11 +51,8 @@
 from helm.benchmark.model_metadata_registry import (
     ModelMetadata,
     get_model_metadata,
-<<<<<<< HEAD
     ANTHROPIC_CLAUDE_1_MODEL_TAG,
     ANTHROPIC_CLAUDE_2_MODEL_TAG,
-=======
->>>>>>> 802b2ec4
     NO_NEWLINES_TAG,
     NLG_PREFIX_TAG,
     CHATML_MODEL_TAG,
@@ -2565,13 +2562,9 @@
             chatml_expander = ChatMLRunExpander()
             run_spec = singleton(chatml_expander.expand(run_spec))
 
-<<<<<<< HEAD
         # Special handling for Anthropic Claude
         if ANTHROPIC_CLAUDE_1_MODEL_TAG in model.tags or ANTHROPIC_CLAUDE_2_MODEL_TAG in model.tags:
-=======
-        if ANTHROPIC_MODEL_TAG in model.tags:
             print_visible("ANTHROPIC MODEL TAG")  # TODO(PR): Remove
->>>>>>> 802b2ec4
             try:
                 import anthropic
                 from helm.proxy.clients.anthropic_client import AnthropicClient
