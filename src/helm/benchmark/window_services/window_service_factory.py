--- conflicted
+++ resolved
@@ -76,15 +76,10 @@
                 },
             )
             window_service = create_object(window_service_spec)
-<<<<<<< HEAD
         elif model_name in get_model_names_with_tag(CLIP_TOKENIZER_TAG):
             from helm.benchmark.window_services.image_generation.clip_window_service import CLIPWindowService
 
             window_service = CLIPWindowService(service)
-        elif get_remote_model(model_name):
-            window_service = get_remote_window_service(service, model_name)
-=======
->>>>>>> 33199aa5
         elif organization == "neurips":
             from helm.benchmark.window_services.http_model_window_service import HTTPModelWindowServce
 
