import random
from abc import ABC
from collections import defaultdict
from dataclasses import replace
from itertools import cycle
from typing import List, Dict, Optional

from helm.benchmark.adaptation.prompt import Prompt
from helm.benchmark.adaptation.request_state import RequestState
from helm.benchmark.adaptation.scenario_state import ScenarioState
from helm.benchmark.scenarios.scenario import Instance, TRAIN_SPLIT, EVAL_SPLITS, Reference
from helm.common.general import parallel_map
from helm.common.request import Request
from helm.common.hierarchical_logger import hlog, htrack, htrack_block
from .adapter import Adapter


class InContextLearningAdapter(Adapter, ABC):
    """
    An `Adapter`, guided by the `AdapterSpec`, takes a `Scenario` and produces
    a `ScenarioState`. It has additional logic surrounding in-context examples.
    """

    @htrack(None)
    def adapt(self, instances: List[Instance], parallelism: int) -> ScenarioState:
        """
        Takes a list of `Instance`s and builds a list of corresponding `RequestState`s.
        The reason we don't do this per eval instance is that we create a common set of
        training instances which is shared across all eval instances.
        """
        # Pick out training instances
        all_train_instances: List[Instance] = [instance for instance in instances if instance.split == TRAIN_SPLIT]
        if len(all_train_instances) < self.adapter_spec.max_train_instances:
            hlog(
                f"WARNING: only {len(all_train_instances)} training instances, "
                f"wanted {self.adapter_spec.max_train_instances}"
            )

        # Pick out evaluation instances. This includes both valid and test splits.
        eval_instances: List[Instance] = [instance for instance in instances if instance.split in EVAL_SPLITS]

        hlog(
            f"{len(instances)} instances, "
            f"choosing {self.adapter_spec.max_train_instances}/{len(all_train_instances)} train instances, "
            f"{len(eval_instances)} eval instances"
        )

        # Accumulate all the request states due to adaptation
        all_request_states: List[RequestState] = []
        prompt: Prompt

        for train_trial_index in range(self.adapter_spec.num_train_trials):
            with htrack_block(f"Adapting with train_trial_index={train_trial_index}"):
                all_request_states.extend(
                    self._adapt_trial_index(all_train_instances, train_trial_index, eval_instances, parallelism)
                )

        hlog(f"{len(all_request_states)} requests")
        return ScenarioState(self.adapter_spec, all_request_states)

    def _adapt_trial_index(
        self,
        all_train_instances: List[Instance],
        train_trial_index: int,
        eval_instances: List[Instance],
        parallelism: int,
    ) -> List[RequestState]:
        self.train_trial_index: int = train_trial_index
        self.train_instances: List[Instance] = self.sample_examples(
            all_train_instances, seed=train_trial_index, sample_train=self.adapter_spec.sample_train
        )
        hlog(f"Sampled {len(self.train_instances)} examples for trial #{self.train_trial_index}.")

        # Generate request_states
        results: List[List[RequestState]] = parallel_map(
            self.generate_requests,
            eval_instances,
            parallelism=parallelism,
        )

        # Print out prompts for one instance (useful for debugging)
        if train_trial_index == 0 and len(results) > 0:
            with htrack_block("Sample prompts"):
                for request_state in results[0]:
                    with htrack_block(
                        f"reference index = {request_state.reference_index}, "
                        f"request_mode = {request_state.request_mode}"
                    ):
                        for line in request_state.request.prompt.split("\n"):
                            hlog(line)

        # Flatten and return
<<<<<<< HEAD
        all_request_states: List[RequestState] = []
        for result_index, result in enumerate(results):
            all_request_states.extend(result)

        all_request_states: List[RequestState] = [request_state for result in results for request_state in result]
        return self._add_random_trials(all_request_states)

    def _add_random_trials(self, request_states: List[RequestState]) -> List[RequestState]:
        if self.adapter_spec.num_random_trials <= 1:
            return request_states

        all_request_states: List[RequestState] = request_states.copy()
        for i in range(1, self.adapter_spec.num_random_trials):
            seed: str = str(i)
            for request_state in request_states:
                request: Request = replace(request_state.request, random=seed)
                all_request_states.append(replace(request_state, request=request))

        assert len(all_request_states) == len(request_states) * self.adapter_spec.num_random_trials
        return all_request_states
=======
        return [request_state for result in results for request_state in result]
>>>>>>> 472e2f17

    def sample_examples(
        self, all_train_instances: List[Instance], seed: int, sample_train: bool = True
    ) -> List[Instance]:
        """
        Sample a random set of train instances to use as examples by following the steps below:
        1. Sort the class labels (i.e., correct References) by the number of Instances that belong to the
           class so more common labels are included in the in-context examples. Break ties by shuffling.
        2. Keep sampling one train Instance from each class in the order established in step 1, until
           there are k examples.
        3. If we run out of examples to sample, sample the rest from the Instances that do not have
           class labels.

        Example:

            If we had to sample 2 instances from these train instances:
                Instance("say no", references=[Reference("no", tags=[CORRECT_TAG])]),
                Instance("say yes", references=[Reference("yes", tags=[CORRECT_TAG])]),
                Instance("say yes", references=[Reference("yes", tags=[CORRECT_TAG])]),

            The following instances would be selected:

                Instance("say yes", references=[Reference("yes", tags=[CORRECT_TAG])])
                Instance("say no", references=[Reference("no", tags=[CORRECT_TAG])])

        Returns a new list of randomly sampled train instances.
        """
        # Fix the random seed for reproducibility
        random.seed(seed)
        num_instances_to_sample: int = min(len(all_train_instances), self.adapter_spec.max_train_instances)

        examples: List[Instance] = []
        if not sample_train:
            # Select sequentially from the train set
            examples = all_train_instances[num_instances_to_sample * seed : num_instances_to_sample * (seed + 1)]
            return examples

        unlabeled_instances: List[Instance] = []
        label_to_instances: Dict[str, List[Instance]] = defaultdict(list)
        for instance in all_train_instances:
            if instance.first_correct_reference:
                label_to_instances[instance.first_correct_reference.output.text].append(instance)
            else:
                unlabeled_instances.append(instance)

        # Build Instance counts to labels
        instances: List[Instance]
        counts_to_labels: Dict[int, List[str]] = defaultdict(list)
        for label, instances in sorted(label_to_instances.items()):
            counts_to_labels[len(instances)].append(label)

        sorted_labels: List[str] = []
        # Sort the labels by the number of Instances that belong to them
        for count in sorted(counts_to_labels, reverse=True):
            labels: List[str] = counts_to_labels[count]
            # Break ties by randomly shuffling labels that have the same number of Instances
            random.shuffle(labels)
            sorted_labels.extend(labels)

        labels_iterable = cycle(sorted_labels)
        while num_instances_to_sample > 0:
            next_label: Optional[str] = next(labels_iterable, None)
            if not next_label:
                break

            instances = label_to_instances[next_label]
            # If there are no Instances to sample for this particular label, skip it.
            if len(instances) == 0:
                continue

            # Randomly sample without replacement
            examples.append(instances.pop(random.randrange(len(instances))))
            num_instances_to_sample -= 1

        # If we ran out of Instances with correct References, sample the rest from
        # the pool of Instances without any References
        examples += random.sample(unlabeled_instances, num_instances_to_sample)
        return examples

    def construct_prompt(
        self,
        train_instances: List[Instance],
        eval_instance: Instance,
        include_output: bool,
        reference_index: Optional[int],
    ) -> Prompt:
        """
        Returns a prompt given:
        - the `self.adapter_spec.instructions`
        - the `train_instances` (in-context training examples)
        - the input part of the `eval_instance`
        - the `reference` if `include_output` is true (if reference_index is not None, the reference
        at the given index; otherwise, the first correct reference)

        Fits the prompt within the context window by removing in-context training examples.
        """
        # Instruction text
        instructions_block: str = self.adapter_spec.instructions

        # Text for in-context training instances
        train_instance_blocks: List[str] = [
            self.construct_example_prompt(inst, include_output=True, reference_index=None) for inst in train_instances
        ]

        # Example text
        eval_instance_block: str = self.construct_example_prompt(
            eval_instance, include_output=include_output, reference_index=reference_index
        )

        # Prompt
        prompt = Prompt(
            global_prefix=self.adapter_spec.global_prefix,
            instructions_block=instructions_block,
            train_instance_blocks=train_instance_blocks,
            eval_instance_block=eval_instance_block,
            instance_prefix=self.adapter_spec.instance_prefix,
            substitutions=self.adapter_spec.substitutions,
        )

        # Make prompt fit within the context window
        prompt = self._make_prompt_fit(prompt)
        return prompt

    def construct_example_prompt(self, instance: Instance, include_output: bool, reference_index: Optional[int]) -> str:
        """
        Returns a single example of the prompt. `include_output` controls whether the gold output is included.
        """
        # Input
        result: str = self.adapter_spec.input_prefix + (instance.input.text or "") + self.adapter_spec.input_suffix

        if include_output:
            output: str = self.construct_output(instance, reference_index)
            result += self.adapter_spec.output_prefix + output + self.adapter_spec.output_suffix
        else:
            result += self.adapter_spec.output_prefix.rstrip()

        return result

    def construct_output(self, instance: Instance, reference_index: Optional[int]) -> str:
        """
        Returns the gold output text constructed from correct references.
        If `multi_label` of `AdapterSpec` is true, all correct references are included.
        """
        delimiter: str = ", "
        no_correct_references: str = "n/a"

        output: str
        if reference_index is not None:
            reference = instance.references[reference_index]
            output = reference.output.text
        elif self.adapter_spec.multi_label:
            # Put only the correct references as part as the output
            correct_references: List[Reference] = instance.all_correct_references
            if not correct_references:
                output = no_correct_references
            else:
                output = delimiter.join([correct_reference.output.text for correct_reference in correct_references])
        else:
            first_correct_reference: Optional[Reference] = instance.first_correct_reference
            if not first_correct_reference:
                output = no_correct_references
            else:
                output = first_correct_reference.output.text
        return output

    def _make_prompt_fit(self, prompt: Prompt) -> Prompt:
        """
        The prompt consists of instructions, training instances, and the evaluation input.
        - First, we remove the fewest number of training instances as possible until the prompt fits.
        - Once we hit zero training instances, then we brutally truncate the
          prompt from the right (clearly suboptimal, but hopefully that doesn't
          happen too often).
        Return the prompt that fits.
        """
        # Following what was done for MMLU (https://arxiv.org/abs/2009.03300) to handle prompts that
        # exceed the max context length (https://github.com/hendrycks/test/blob/master/evaluate.py#L58),
        # we remove train instances one by one until it fits within the context window or
        # until we run out of train instances to remove.
        orig_train_instances_count: int = prompt.num_train_instances
        while prompt.num_train_instances > 0:
            if self.window_service.fits_within_context_window(
                text=prompt.text,
                expected_completion_token_length=self.adapter_spec.max_tokens,
            ):
                removed_train_instances_count: int = orig_train_instances_count - prompt.num_train_instances
                if removed_train_instances_count > 0:
                    hlog(
                        f"The original constructed prompt exceeded the max context length. "
                        f"Removed {removed_train_instances_count} in-context examples to fit "
                        f"it within the context window."
                    )
                return prompt

            # Remove the last training example
            prompt = replace(
                prompt, train_instance_blocks=prompt.train_instance_blocks[: len(prompt.train_instance_blocks) - 1]
            )

        # If removing the in-context example is still not enough, we simply truncate the prompt.
        # Following the default truncation strategy used by HuggingFace, we truncate the text from the right.
        text = prompt.text
        truncated_text = self.window_service.truncate_from_right(text, self.adapter_spec.max_tokens)
        if len(truncated_text) < len(text):
            prompt = replace(prompt, truncated_text=truncated_text)
        return prompt<|MERGE_RESOLUTION|>--- conflicted
+++ resolved
@@ -90,11 +90,6 @@
                             hlog(line)
 
         # Flatten and return
-<<<<<<< HEAD
-        all_request_states: List[RequestState] = []
-        for result_index, result in enumerate(results):
-            all_request_states.extend(result)
-
         all_request_states: List[RequestState] = [request_state for result in results for request_state in result]
         return self._add_random_trials(all_request_states)
 
@@ -111,9 +106,6 @@
 
         assert len(all_request_states) == len(request_states) * self.adapter_spec.num_random_trials
         return all_request_states
-=======
-        return [request_state for result in results for request_state in result]
->>>>>>> 472e2f17
 
     def sample_examples(
         self, all_train_instances: List[Instance], seed: int, sample_train: bool = True
