--- conflicted
+++ resolved
@@ -86,33 +86,28 @@
     instruction_following: bool = False
     """Whether the model is instruction following or not."""
 
-<<<<<<< HEAD
-=======
-    # Description of the functionality of the model.
-    # Should be one of the following:
-    # - "full"
-    # - "limited": the model has limited capabilities
-    # - "undefined"
     functionality: str = "undefined"
-
-    # Decription of the model's capabilities
-    # Should contain a subset of the following:
-    # - "text"
-    # - "code"
-    # - "image"
-    # - "text_similarity"
-    # - "vlm"
+    """Description of the functionality of the model.
+    Should be one of the following:
+    - 'full'
+    - 'limited': the model has limited capabilities
+    - 'undefined'"""
+
     modality: List[str] = field(default_factory=list)
-
-    # Whether the model us used for ablations and fine-grained analyses.
-    # These models are selected specifically because of their low marginal cost to evaluate.
+    """Decription of the model's capabilities
+    Should contain a subset of the following:
+    - 'text'
+    - 'code"'
+    - 'image'
+    - 'text_similarity'
+    - 'vlm'"""
+
     ablation: bool = False
-
-    # Whether the model is instruction following or not.
+    """Whether the model us used for ablations and fine-grained analyses.
+    These models are selected specifically because of their low marginal cost to evaluate."""
+
     instruction_following: bool = False
-
-    # Tags corresponding to the properties of the model.
->>>>>>> 37c6756f
+    """Whether the model is instruction following or not."""
     tags: List[str] = field(default_factory=list)
     """Tags corresponding to the properties of the model."""
 
@@ -213,13 +208,8 @@
     """Get all models of a certain modality"""
     register_metadatas_if_not_already_registered()
     return [model.name for model in ALL_MODELS_METADATA if modality in model.modality]
-<<<<<<< HEAD
-
-
-=======
-
-
->>>>>>> 37c6756f
+
+
 def get_all_models_by_functionality(functionality: str) -> List[str]:
     """Get all models of a certain functionality"""
     register_metadatas_if_not_already_registered()
